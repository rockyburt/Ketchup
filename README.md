--- conflicted
+++ resolved
@@ -9,17 +9,15 @@
 Part 1 and 2 Source:
 : <https://github.com/rockyburt/Ketchup/tree/part/1-2>
 
-<<<<<<< HEAD
 Part 3 Source:
 : <https://github.com/rockyburt/Ketchup/tree/part/3>
-=======
+
 ## Prerequisites
 
 - A Linux or Linux-like work environment (all steps were tested and run on *Ubuntu 20.04* inside the *WSL* environment of *Windows 10*)
 - A working Python 3.9 installation
 
 **NOTE**: Theoretically these steps will run (using platform/OS-equivalent steps) on most modern OS's but the developer's mileage may vary.
->>>>>>> 301b4be4
 
 ## `Quart` + `Strawberry-GraphQL` Tutorial
 
